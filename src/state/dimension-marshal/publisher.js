// @flow
import invariant from 'tiny-invariant';
import type {
  DraggableId,
  DroppableId,
  Published,
  DraggableDimension,
  DroppableDimension,
  DraggableDescriptor,
} from '../../types';
import type { Entries, DroppableEntry } from './dimension-marshal-types';
import * as timings from '../../debug/timings';
import { origin } from '../position';

export type Publisher = {|
  add: (descriptor: DraggableDescriptor) => void,
  remove: (descriptor: DraggableDescriptor) => void,
  stop: () => void,
|};

type DraggableMap = {
  [id: DraggableId]: DraggableDescriptor,
};

type DroppableMap = {
  [id: DroppableId]: true,
};

type Staging = {|
  additions: DraggableMap,
  removals: DraggableMap,
  modified: DroppableMap,
|};

type Callbacks = {|
<<<<<<< HEAD
  publish: (args: Published) => void,
  collectionStarting: () => void,
=======
  publish: (args: Publish) => mixed,
  collectionStarting: () => mixed,
>>>>>>> d9056342
|};

type Args = {|
  getEntries: () => Entries,
  callbacks: Callbacks,
|};

const clean = (): Staging => ({
  additions: {},
  removals: {},
  modified: {},
});

const timingKey: string = 'Publish collection from DOM';

export default ({ getEntries, callbacks }: Args): Publisher => {
  const advancedUsageWarning = (() => {
    // noop for production
    if (process.env.NODE_ENV === 'production') {
      return () => {};
    }

    let hasAnnounced: boolean = false;

    return () => {
      if (hasAnnounced) {
        return;
      }

      hasAnnounced = true;

      if (process.env.NODE_ENV === 'production') {
        return;
      }

      console.warn(
        `
        Advanced usage warning: you are adding or removing a dimension during a drag
        This an advanced feature used to support dynamic interactions such as lazy loading lists.

        Keep in mind the following restrictions:

        - Draggable's can only be added to Droppable's that are scroll containers
        - Adding a Droppable cannot impact the placement of other Droppables
          (it cannot push a Droppable on the page)

        (This warning will be stripped in production builds)
      `.trim(),
      );
    };
  })();

  let staging: Staging = clean();
  let frameId: ?AnimationFrameID = null;

  const collect = () => {
    advancedUsageWarning();

    if (frameId) {
      return;
    }

    frameId = requestAnimationFrame(() => {
      frameId = null;
      callbacks.collectionStarting();
      timings.start(timingKey);

      const entries: Entries = getEntries();
      const { additions, removals, modified } = staging;

      const added: DraggableDimension[] = Object.keys(additions).map(
        // Using the origin as the window scroll. This will be adjusted when processing the published values
        (id: DraggableId): DraggableDimension =>
          entries.draggables[id].getDimension(origin),
      );

      const updated: DroppableDimension[] = Object.keys(modified).map(
        (id: DroppableId) => {
          const entry: ?DroppableEntry = entries.droppables[id];
          invariant(entry, 'Cannot find dynamically added droppable in cache');
          return entry.callbacks.recollect();
        },
      );

      const result: Published = {
        additions: added,
        removals: Object.keys(removals),
        modified: updated,
      };

      staging = clean();

      timings.finish(timingKey);
      callbacks.publish(result);
    });
  };

  const add = (descriptor: DraggableDescriptor) => {
    staging.additions[descriptor.id] = descriptor;
    staging.modified[descriptor.droppableId] = true;

    if (staging.removals[descriptor.id]) {
      delete staging.removals[descriptor.id];
    }
    collect();
  };

  const remove = (descriptor: DraggableDescriptor) => {
    staging.removals[descriptor.id] = descriptor;
    staging.modified[descriptor.droppableId] = true;

    if (staging.additions[descriptor.id]) {
      delete staging.additions[descriptor.id];
    }
    collect();
  };

  const stop = () => {
    if (!frameId) {
      return;
    }

    cancelAnimationFrame(frameId);
    frameId = null;
    staging = clean();
  };

  return {
    add,
    remove,
    stop,
  };
};<|MERGE_RESOLUTION|>--- conflicted
+++ resolved
@@ -33,13 +33,8 @@
 |};
 
 type Callbacks = {|
-<<<<<<< HEAD
-  publish: (args: Published) => void,
-  collectionStarting: () => void,
-=======
-  publish: (args: Publish) => mixed,
+  publish: (args: Published) => mixed,
   collectionStarting: () => mixed,
->>>>>>> d9056342
 |};
 
 type Args = {|
