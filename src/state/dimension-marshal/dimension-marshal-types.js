// @flow
import type { Position } from 'css-box-model';
import type {
  UpdateDroppableScrollArgs,
  UpdateDroppableIsEnabledArgs,
} from '../action-creators';
import type {
  DraggableDescriptor,
  DroppableDescriptor,
  DraggableDimension,
  DroppableDimension,
  DraggableId,
  DroppableId,
  ScrollOptions,
  Critical,
  DimensionMap,
  LiftRequest,
  Published,
} from '../../types';

export type GetDraggableDimensionFn = (
  windowScroll: Position,
) => DraggableDimension;

export type GetDroppableDimensionFn = (
  windowScroll: Position,
  options: ScrollOptions,
) => DroppableDimension;

export type DroppableCallbacks = {|
  getDimensionAndWatchScroll: GetDroppableDimensionFn,
  recollect: () => DroppableDimension,
  // scroll a droppable
  scroll: (change: Position) => void,
  // If the Droppable is listening for scroll events - it needs to stop!
  // Can be called on droppables that have not been asked to watch scroll
  unwatchScroll: () => void,
|};

export type DroppableEntry = {|
  descriptor: DroppableDescriptor,
  callbacks: DroppableCallbacks,
|};

export type DraggableEntry = {|
  descriptor: DraggableDescriptor,
  getDimension: GetDraggableDimensionFn,
|};

export type DraggableEntryMap = {
  [key: DraggableId]: DraggableEntry,
};

export type DroppableEntryMap = {
  [key: DroppableId]: DroppableEntry,
};

export type Entries = {|
  droppables: DroppableEntryMap,
  draggables: DraggableEntryMap,
|};

export type StartPublishingResult = {|
  critical: Critical,
  dimensions: DimensionMap,
|};

export type DimensionMarshal = {|
  // Draggable
  registerDraggable: (
    descriptor: DraggableDescriptor,
    getDimension: GetDraggableDimensionFn,
  ) => void,
  updateDraggable: (
    previous: DraggableDescriptor,
    descriptor: DraggableDescriptor,
    getDimension: GetDraggableDimensionFn,
  ) => void,
  unregisterDraggable: (descriptor: DraggableDescriptor) => void,
  // Droppable
  registerDroppable: (
    descriptor: DroppableDescriptor,
    callbacks: DroppableCallbacks,
  ) => void,
  updateDroppable: (
    previous: DroppableDescriptor,
    descriptor: DroppableDescriptor,
    callbacks: DroppableCallbacks,
  ) => void,
  // it is possible for a droppable to change whether it is enabled during a drag
  updateDroppableIsEnabled: (id: DroppableId, isEnabled: boolean) => void,
  updateDroppableScroll: (id: DroppableId, newScroll: Position) => void,
  scrollDroppable: (id: DroppableId, change: Position) => void,
  unregisterDroppable: (descriptor: DroppableDescriptor) => void,
  // Entry
  startPublishing: (
    request: LiftRequest,
    windowScroll: Position,
  ) => StartPublishingResult,
  stopPublishing: () => void,
|};

export type Callbacks = {|
<<<<<<< HEAD
  publish: (args: Published) => void,
  updateDroppableScroll: (args: UpdateDroppableScrollArgs) => void,
  updateDroppableIsEnabled: (args: UpdateDroppableIsEnabledArgs) => void,
  collectionStarting: () => void,
  // can a droppable have Draggables added or removed from it during a drag
  // TODO: get this working
  // canAddOrRemoveDuringDrag: (id: DroppableId) => boolean,
=======
  collectionStarting: () => mixed,
  publish: (args: Publish) => mixed,
  updateDroppableScroll: (args: UpdateDroppableScrollArgs) => mixed,
  updateDroppableIsEnabled: (args: UpdateDroppableIsEnabledArgs) => mixed,
>>>>>>> d9056342
|};<|MERGE_RESOLUTION|>--- conflicted
+++ resolved
@@ -101,18 +101,11 @@
 |};
 
 export type Callbacks = {|
-<<<<<<< HEAD
-  publish: (args: Published) => void,
-  updateDroppableScroll: (args: UpdateDroppableScrollArgs) => void,
-  updateDroppableIsEnabled: (args: UpdateDroppableIsEnabledArgs) => void,
-  collectionStarting: () => void,
+  collectionStarting: () => mixed,
+  publish: (args: Published) => mixed,
+  updateDroppableScroll: (args: UpdateDroppableScrollArgs) => mixed,
+  updateDroppableIsEnabled: (args: UpdateDroppableIsEnabledArgs) => mixed,
   // can a droppable have Draggables added or removed from it during a drag
   // TODO: get this working
   // canAddOrRemoveDuringDrag: (id: DroppableId) => boolean,
-=======
-  collectionStarting: () => mixed,
-  publish: (args: Publish) => mixed,
-  updateDroppableScroll: (args: UpdateDroppableScrollArgs) => mixed,
-  updateDroppableIsEnabled: (args: UpdateDroppableIsEnabledArgs) => mixed,
->>>>>>> d9056342
 |};