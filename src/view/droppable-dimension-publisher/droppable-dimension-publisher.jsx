--- conflicted
+++ resolved
@@ -81,14 +81,11 @@
   options: ScrollOptions,
 |};
 
-<<<<<<< HEAD
 type GetDimensionResult = {|
-  dimension: DroppableDimension,
-  closestScrollable: ?Element,
+    dimension: DroppableDimension,
+    closestScrollable: ?Element,
 |};
 
-export default class DroppableDimensionPublisher extends Component<Props> {
-=======
 const listenerOptions = {
   passive: true,
 };
@@ -96,7 +93,6 @@
 export default class DroppableDimensionPublisher extends React.Component<
   Props,
 > {
->>>>>>> 0f001e84
   /* eslint-disable react/sort-comp */
   watchingScroll: ?WatchingScroll = null;
   callbacks: DroppableCallbacks;
