{
  "dist/react-beautiful-dnd.js": {
<<<<<<< HEAD
    "bundled": 359347,
    "minified": 135369,
    "gzipped": 37805
  },
  "dist/react-beautiful-dnd.min.js": {
    "bundled": 319261,
    "minified": 117638,
    "gzipped": 32096
  },
  "dist/react-beautiful-dnd.esm.js": {
    "bundled": 188210,
    "minified": 96713,
    "gzipped": 23878,
    "treeshaked": {
      "rollup": {
        "code": 71665,
        "import_statements": 726
      },
      "webpack": {
        "code": 74057
=======
    "bundled": 351311,
    "minified": 131825,
    "gzipped": 37032
  },
  "dist/react-beautiful-dnd.min.js": {
    "bundled": 311460,
    "minified": 114180,
    "gzipped": 31360
  },
  "dist/react-beautiful-dnd.esm.js": {
    "bundled": 180930,
    "minified": 93071,
    "gzipped": 23135,
    "treeshaked": {
      "rollup": {
        "code": 68396,
        "import_statements": 668
      },
      "webpack": {
        "code": 70672
>>>>>>> d9056342
      }
    }
  }
}<|MERGE_RESOLUTION|>--- conflicted
+++ resolved
@@ -1,27 +1,5 @@
 {
   "dist/react-beautiful-dnd.js": {
-<<<<<<< HEAD
-    "bundled": 359347,
-    "minified": 135369,
-    "gzipped": 37805
-  },
-  "dist/react-beautiful-dnd.min.js": {
-    "bundled": 319261,
-    "minified": 117638,
-    "gzipped": 32096
-  },
-  "dist/react-beautiful-dnd.esm.js": {
-    "bundled": 188210,
-    "minified": 96713,
-    "gzipped": 23878,
-    "treeshaked": {
-      "rollup": {
-        "code": 71665,
-        "import_statements": 726
-      },
-      "webpack": {
-        "code": 74057
-=======
     "bundled": 351311,
     "minified": 131825,
     "gzipped": 37032
@@ -42,7 +20,6 @@
       },
       "webpack": {
         "code": 70672
->>>>>>> d9056342
       }
     }
   }
